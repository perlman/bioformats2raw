/**
 * Copyright (c) 2019 Glencoe Software, Inc. All rights reserved.
 *
 * This software is distributed under the terms described by the LICENSE.txt
 * file you can find at the root of the distribution bundle.  If the file is
 * missing please request a copy by contacting info@glencoesoftware.com
 */
package com.glencoesoftware.bioformats2raw.test;

import java.io.File;
import java.io.IOException;
import java.nio.ByteBuffer;
import java.nio.file.Files;
import java.nio.file.Path;
import java.nio.file.Paths;
import java.util.ArrayList;
import java.util.Arrays;
import java.util.HashMap;
import java.util.Hashtable;
import java.util.List;
import java.util.Map;
import java.util.stream.Stream;

import com.bc.zarr.DataType;
import com.bc.zarr.ZarrArray;
import com.bc.zarr.ZarrGroup;
import com.glencoesoftware.bioformats2raw.Converter;
import com.glencoesoftware.bioformats2raw.Downsampling;
import loci.common.LogbackTools;
import loci.common.services.ServiceFactory;
import loci.formats.FormatTools;
import loci.formats.in.FakeReader;
import loci.formats.ome.OMEXMLMetadata;
import loci.formats.services.OMEXMLService;
import org.junit.jupiter.params.provider.ValueSource;
import picocli.CommandLine;
import picocli.CommandLine.ExecutionException;

import static org.junit.jupiter.api.Assertions.assertArrayEquals;
import static org.junit.jupiter.api.Assertions.assertEquals;
import static org.junit.jupiter.api.Assertions.assertNotNull;
import static org.junit.jupiter.api.Assertions.assertThrows;
import static org.junit.jupiter.api.Assertions.assertTrue;
import static org.junit.jupiter.api.Assertions.fail;

import org.junit.jupiter.api.BeforeEach;
import org.junit.jupiter.api.Test;
import org.junit.jupiter.api.io.TempDir;
import org.junit.jupiter.params.ParameterizedTest;
import org.junit.jupiter.params.provider.Arguments;
import org.junit.jupiter.params.provider.EnumSource;
import org.junit.jupiter.params.provider.MethodSource;
import org.opencv.core.Core;

public class ZarrTest {

  Path input;

  Path output;

  Converter converter;

  /**
   * Set logging to warn before all methods.
   *
   * @param tmp temporary directory for output file
   */
  @BeforeEach
  public void setup(@TempDir Path tmp) throws Exception {
    output = tmp.resolve("test");
    LogbackTools.setRootLevel("warn");
  }

  /**
   * Run the Converter main method and check for success or failure.
   *
   * @param additionalArgs CLI arguments as needed beyond "-o output input"
   */
  void assertTool(String...additionalArgs) throws IOException {
    List<String> args = new ArrayList<String>();
    for (String arg : additionalArgs) {
      args.add(arg);
    }
    args.add(input.toString());
    args.add(output.toString());
    try {
      converter = new Converter();
      CommandLine.call(converter, args.toArray(new String[]{}));
      assertTrue(Files.exists(output.resolve("data.zarr")));
      assertTrue(Files.exists(output.resolve("METADATA.ome.xml")));
    }
    catch (RuntimeException rt) {
      throw rt;
    }
    catch (Throwable t) {
      throw new RuntimeException(t);
    }
  }

  static Path fake(String...args) {
    assertTrue(args.length %2 == 0);
    Map<String, String> options = new HashMap<String, String>();
    for (int i = 0; i < args.length; i += 2) {
      options.put(args[i], args[i+1]);
    }
    return fake(options);
  }

  static Path fake(Map<String, String> options) {
    return fake(options, null);
  }

  /**
   * Create a Bio-Formats fake INI file to use for testing.
   * @param options map of the options to assign as part of the fake filename
   * from the allowed keys
   * @param series map of the integer series index and options map (same format
   * as <code>options</code> to add to the fake INI content
   * @see https://docs.openmicroscopy.org/bio-formats/6.4.0/developers/
   * generating-test-images.html#key-value-pairs
   * @return path to the fake INI file that has been created
   */
  static Path fake(Map<String, String> options,
          Map<Integer, Map<String, String>> series)
  {
    return fake(options, series, null);
  }

  static Path fake(Map<String, String> options,
          Map<Integer, Map<String, String>> series,
          Map<String, String> originalMetadata)
  {
    StringBuilder sb = new StringBuilder();
    sb.append("image");
    if (options != null) {
      for (Map.Entry<String, String> kv : options.entrySet()) {
        sb.append("&");
        sb.append(kv.getKey());
        sb.append("=");
        sb.append(kv.getValue());
      }
    }
    sb.append("&");
    try {
      List<String> lines = new ArrayList<String>();
      if (originalMetadata != null) {
        lines.add("[GlobalMetadata]");
        for (String key : originalMetadata.keySet()) {
          lines.add(String.format("%s=%s", key, originalMetadata.get(key)));
        }
      }
      if (series != null) {
        for (int s : series.keySet()) {
          Map<String, String> seriesOptions = series.get(s);
          lines.add(String.format("[series_%d]", s));
          for (String key : seriesOptions.keySet()) {
            lines.add(String.format("%s=%s", key, seriesOptions.get(key)));
          }
        }
      }
      Path ini = Files.createTempFile(sb.toString(), ".fake.ini");
      File iniAsFile = ini.toFile();
      String iniPath = iniAsFile.getAbsolutePath();
      String fakePath = iniPath.substring(0, iniPath.length() - 4);
      Path fake = Paths.get(fakePath);
      File fakeAsFile = fake.toFile();
      Files.write(fake, new byte[]{});
      Files.write(ini, lines);
      iniAsFile.deleteOnExit();
      fakeAsFile.deleteOnExit();
      return ini;
    }
    catch (IOException e) {
      throw new RuntimeException(e);
    }
  }

  /**
   * Test a fake file with default values smaller than
   * the default tile size (512 vs 1024).
   */
  @Test
  public void testDefaultIsTooBig() throws Exception {
    input = fake();
    assertTool();
  }

  /**
   * Test additional format string args.
   */
  @Test
  public void testAdditionalScaleFormatStringArgs() throws Exception {
    input = fake("series", "2");
    Path csv = Files.createTempFile(null, ".csv");
    Files.write(csv, Arrays.asList((new String[] {
      "abc,888,def",
      "ghi,999,jkl"
    })));
    csv.toFile().deleteOnExit();
    assertTool(
        "--scale-format-string", "%3$s/%4$s/%1$s/%2$s",
        "--additional-scale-format-string-args", csv.toString()
    );
    Path root = output.resolve("data.zarr");
    ZarrGroup series0 = ZarrGroup.open(root.resolve("abc/888/0").toString());
    series0.openArray("0");
    series0 = ZarrGroup.open(root.resolve("ghi/999/1").toString());
    series0.openArray("0");
  }

  /**
   * Test a fake file conversion and ensure the layout is set.
   */
  @Test
  public void testDefaultLayoutIsSet() throws Exception {
    input = fake();
    assertTool();
    ZarrGroup z =
        ZarrGroup.open(output.resolve("data.zarr").toString());
    Integer layout = (Integer)
        z.getAttributes().get("bioformats2raw.layout");
    assertEquals(Converter.LAYOUT, layout);
  }

  /**
   * Test that multiscales metadata is present.
   */
  @Test
  public void testMultiscalesMetadata() throws Exception {
    input = fake();
    assertTool();
    ZarrGroup z =
        ZarrGroup.open(output.resolve("data.zarr").resolve("0").toString());
    List<Map<String, Object>> multiscales = (List<Map<String, Object>>)
            z.getAttributes().get("multiscales");
    assertEquals(1, multiscales.size());
    Map<String, Object> multiscale = multiscales.get(0);
    assertEquals("0.1", multiscale.get("version"));
    List<Map<String, Object>> datasets =
            (List<Map<String, Object>>) multiscale.get("datasets");
    assertTrue(datasets.size() > 0);
    assertEquals("0", datasets.get(0).get("path"));
  }

  /**
   * Test alternative dimension order.
   */
  @Test
  public void testXYCZTDimensionOrder() throws Exception {
    input = fake("sizeC", "2", "dimOrder", "XYCZT");
    assertTool();
    ZarrGroup z =
        ZarrGroup.open(output.resolve("data.zarr").toString());
    ZarrArray array = z.openArray("0/0");
    assertArrayEquals(new int[] {1, 1, 2, 512, 512}, array.getShape());
  }

  /**
   * Test using a forced dimension order.
   */
  @Test
  public void testSetXYCZTDimensionOrder() throws Exception {
    input = fake("sizeC", "2");
    assertTool("--dimension-order", "XYCZT");
    ZarrGroup z =
        ZarrGroup.open(output.resolve("data.zarr").toString());
    ZarrArray array = z.openArray("0/0");
    assertArrayEquals(new int[] {1, 1, 2, 512, 512}, array.getShape());
  }

  /**
   * Test using a different tile size from the default (1024).
   */
  @Test
  public void testSetSmallerDefault() throws Exception {
    input = fake();
    assertTool("-h", "128", "-w", "128");
    ZarrGroup z =
        ZarrGroup.open(output.resolve("data.zarr").toString());
    ZarrArray array = z.openArray("0/0");
    assertArrayEquals(new int[] {1, 1, 1, 512, 512}, array.getShape());
    assertArrayEquals(new int[] {1, 1, 1, 128, 128}, array.getChunks());
  }

  /**
   * Test using a different tile size from the default (1024) the does not
   * divide evenly.
   */
  @Test
  public void testSetSmallerDefaultWithRemainder() throws Exception {
    input = fake();
    assertTool("-h", "384", "-w", "384");
    ZarrGroup z =
        ZarrGroup.open(output.resolve("data.zarr").toString());
    ZarrArray array = z.openArray("0/0");
    assertArrayEquals(new int[] {1, 1, 1, 512, 512}, array.getShape());
    assertArrayEquals(new int[] {1, 1, 1, 384, 384}, array.getChunks());
  }

  /**
   * Test more than one series.
   */
  @Test
  public void testMultiSeries() throws Exception {
    input = fake("series", "2");
    assertTool();
    ZarrGroup z =
        ZarrGroup.open(output.resolve("data.zarr").toString());

    // Check series 0 dimensions and special pixels
    ZarrArray series0 = z.openArray("0/0");
    assertArrayEquals(new int[] {1, 1, 1, 512, 512}, series0.getShape());
    assertArrayEquals(new int[] {1, 1, 1, 512, 512}, series0.getChunks());
    int[] shape = new int[] {1, 1, 1, 512, 512};
    byte[] tile = new byte[512 * 512];
    series0.read(tile, shape);
    int[] seriesPlaneNumberZCT = FakeReader.readSpecialPixels(tile);
    assertArrayEquals(new int[] {0, 0, 0, 0, 0}, seriesPlaneNumberZCT);

    // Check series 1 dimensions and special pixels
    ZarrArray series1 = z.openArray("1/0");
    assertArrayEquals(new int[] {1, 1, 1, 512, 512}, series1.getShape());
    assertArrayEquals(new int[] {1, 1, 1, 512, 512}, series1.getChunks());
    series1.read(tile, shape);
    seriesPlaneNumberZCT = FakeReader.readSpecialPixels(tile);
    assertArrayEquals(new int[] {1, 0, 0, 0, 0}, seriesPlaneNumberZCT);
  }

  /**
   * Test single beginning -series conversion.
   */
  @Test
  public void testSingleBeginningSeries() throws Exception {
    input = fake("series", "2");
    assertTool("-s", "0");
    ZarrGroup z =
        ZarrGroup.open(output.resolve("data.zarr").toString());

    // Check series 0 dimensions and special pixels
    ZarrArray series0 = z.openArray("0/0");
    assertArrayEquals(new int[] {1, 1, 1, 512, 512}, series0.getShape());
    assertArrayEquals(new int[] {1, 1, 1, 512, 512}, series0.getChunks());
    int[] shape = new int[] {1, 1, 1, 512, 512};
    byte[] tile = new byte[512 * 512];
    series0.read(tile, shape);
    int[] seriesPlaneNumberZCT = FakeReader.readSpecialPixels(tile);
    assertArrayEquals(new int[] {0, 0, 0, 0, 0}, seriesPlaneNumberZCT);
    try {
      z.openArray("1/0");
      fail("Array exists!");
    }
    catch (IOException e) {
      // Pass
    }
  }

  /**
   * Test single end series conversion.
   */
  @Test
  public void testSingleEndSeries() throws Exception {
    input = fake("series", "2");
    assertTool("-s", "1");
    ZarrGroup z =
        ZarrGroup.open(output.resolve("data.zarr").toString());

    // Check series 1 dimensions and special pixels
    ZarrArray series0 = z.openArray("0/0");
    assertArrayEquals(new int[] {1, 1, 1, 512, 512}, series0.getShape());
    assertArrayEquals(new int[] {1, 1, 1, 512, 512}, series0.getChunks());
    int[] shape = new int[] {1, 1, 1, 512, 512};
    byte[] tile = new byte[512 * 512];
    series0.read(tile, shape);
    int[] seriesPlaneNumberZCT = FakeReader.readSpecialPixels(tile);
    assertArrayEquals(new int[] {1, 0, 0, 0, 0}, seriesPlaneNumberZCT);
    try {
      z.openArray("1/0");
      fail("Array exists!");
    }
    catch (IOException e) {
      // Pass
    }
  }

  /**
   * Test single middle series conversion.
   */
  @Test
  public void testSingleMiddleSeries() throws Exception {
    input = fake("series", "3");
    assertTool("-s", "1");
    ZarrGroup z =
        ZarrGroup.open(output.resolve("data.zarr").toString());

    // Check series 1 dimensions and special pixels
    ZarrArray series0 = z.openArray("0/0");
    assertArrayEquals(new int[] {1, 1, 1, 512, 512}, series0.getShape());
    assertArrayEquals(new int[] {1, 1, 1, 512, 512}, series0.getChunks());
    int[] shape = new int[] {1, 1, 1, 512, 512};
    byte[] tile = new byte[512 * 512];
    series0.read(tile, shape);
    int[] seriesPlaneNumberZCT = FakeReader.readSpecialPixels(tile);
    assertArrayEquals(new int[] {1, 0, 0, 0, 0}, seriesPlaneNumberZCT);
    try {
      z.openArray("1/0");
      fail("Array exists!");
    }
    catch (IOException e) {
      // Pass
    }
    try {
      z.openArray("2/0");
      fail("Array exists!");
    }
    catch (IOException e) {
      // Pass
    }
  }

  /**
   * Test more than one Z-section.
   */
  @Test
  public void testMultiZ() throws Exception {
    input = fake("sizeZ", "2");
    assertTool();
    ZarrGroup z =
        ZarrGroup.open(output.resolve("data.zarr").toString());

    // Check dimensions and block size
    ZarrArray series0 = z.openArray("0/0");
    assertArrayEquals(new int[] {1, 1, 2, 512, 512}, series0.getShape());
    assertArrayEquals(new int[] {1, 1, 1, 512, 512}, series0.getChunks());

    // Check Z 0 special pixels
    int[] shape = new int[] {1, 1, 1, 512, 512};
    byte[] tile = new byte[512 * 512];
    series0.read(tile, shape);
    int[] seriesPlaneNumberZCT = FakeReader.readSpecialPixels(tile);
    assertArrayEquals(new int[] {0, 0, 0, 0, 0}, seriesPlaneNumberZCT);
    // Check Z 1 special pixels
    int[] offset = new int[] {0, 0, 1, 0, 0};
    series0.read(tile, shape, offset);
    seriesPlaneNumberZCT = FakeReader.readSpecialPixels(tile);
    assertArrayEquals(new int[] {0, 1, 1, 0, 0}, seriesPlaneNumberZCT);
  }

  /**
   * Test more than one channel.
   */
  @Test
  public void testMultiC() throws Exception {
    input = fake("sizeC", "2");
    assertTool();
    ZarrGroup z =
        ZarrGroup.open(output.resolve("data.zarr").toString());

    // Check dimensions and block size
    ZarrArray series0 = z.openArray("0/0");
    assertArrayEquals(new int[] {1, 2, 1, 512, 512}, series0.getShape());
    assertArrayEquals(new int[] {1, 1, 1, 512, 512}, series0.getChunks());

    // Check C 0 special pixels
    int[] shape = new int[] {1, 1, 1, 512, 512};
    byte[] tile = new byte[512 * 512];
    series0.read(tile, shape);
    int[] seriesPlaneNumberZCT = FakeReader.readSpecialPixels(tile);
    assertArrayEquals(new int[] {0, 0, 0, 0, 0}, seriesPlaneNumberZCT);
    // Check C 1 special pixels
    int[] offset = new int[] {0, 1, 0, 0, 0};
    series0.read(tile, shape, offset);
    seriesPlaneNumberZCT = FakeReader.readSpecialPixels(tile);
    assertArrayEquals(new int[] {0, 1, 0, 1, 0}, seriesPlaneNumberZCT);
  }

  /**
   * Test more than one timepoint.
   */
  @Test
  public void testMultiT() throws Exception {
    input = fake("sizeT", "2");
    assertTool();
    ZarrGroup z =
        ZarrGroup.open(output.resolve("data.zarr").toString());

    // Check dimensions and block size
    ZarrArray series0 = z.openArray("0/0");
    assertArrayEquals(new int[] {2, 1, 1, 512, 512}, series0.getShape());
    assertArrayEquals(new int[] {1, 1, 1, 512, 512}, series0.getChunks());

    // Check T 0 special pixels
    int[] shape = new int[] {1, 1, 1, 512, 512};
    byte[] tile = new byte[512 * 512];
    series0.read(tile, shape);
    int[] seriesPlaneNumberZCT = FakeReader.readSpecialPixels(tile);
    assertArrayEquals(new int[] {0, 0, 0, 0, 0}, seriesPlaneNumberZCT);
    // Check T 1 special pixels
    int[] offset = new int[] {1, 0, 0, 0, 0};
    series0.read(tile, shape, offset);
    seriesPlaneNumberZCT = FakeReader.readSpecialPixels(tile);
    assertArrayEquals(new int[] {0, 1, 0, 0, 1}, seriesPlaneNumberZCT);
  }

  private int bytesPerPixel(DataType dataType) {
    switch (dataType) {
      case i1:
      case u1:
        return 1;
      case i2:
      case u2:
        return 2;
      case i4:
      case u4:
      case f4:
        return 4;
      case f8:
        return 8;
      default:
        throw new IllegalArgumentException("Unsupported data type: "
            + dataType.toString());
    }
  }

  /**
   * Test pixel type preservation.
   *
   * @param type string representation of Bio-Formats pixel type
   * @param dataType expected corresponding Zarr data type
   */
  @ParameterizedTest
  @MethodSource("getPixelTypes")
  public void testPixelType(String type, DataType dataType) throws Exception {
    input = fake("pixelType", type);
    assertTool();
    ZarrGroup z =
        ZarrGroup.open(output.resolve("data.zarr").toString());

    // Check series dimensions and special pixels
    ZarrArray series0 = z.openArray("0/0");
    assertEquals(dataType, series0.getDataType());
    assertArrayEquals(new int[] {1, 1, 1, 512, 512}, series0.getShape());
    assertArrayEquals(new int[] {1, 1, 1, 512, 512}, series0.getChunks());
    int bytesPerPixel = bytesPerPixel(dataType);
    int[] shape = new int[] {1, 1, 1, 512, 512};

    int pixelType = FormatTools.pixelTypeFromString(type);
    byte[] tileAsBytes = new byte[512 * 512 * bytesPerPixel];
    ByteBuffer tileAsByteBuffer = ByteBuffer.wrap(tileAsBytes);
    switch (pixelType) {
      case FormatTools.INT8:
      case FormatTools.UINT8: {
        series0.read(tileAsBytes, shape);
        break;
      }
      case FormatTools.INT16:
      case FormatTools.UINT16: {
        short[] tileAsShorts = new short[512 * 512];
        series0.read(tileAsShorts, shape);
        tileAsByteBuffer.asShortBuffer().put(tileAsShorts);
        break;
      }
      case FormatTools.INT32:
      case FormatTools.UINT32: {
        int[] tileAsInts = new int[512 * 512];
        series0.read(tileAsInts, shape);
        tileAsByteBuffer.asIntBuffer().put(tileAsInts);
        break;
      }
      case FormatTools.FLOAT: {
        float[] tileAsFloats = new float[512 * 512];
        series0.read(tileAsFloats, shape);
        tileAsByteBuffer.asFloatBuffer().put(tileAsFloats);
        break;
      }
      case FormatTools.DOUBLE: {
        double[] tileAsDoubles = new double[512 * 512];
        series0.read(tileAsDoubles, shape);
        tileAsByteBuffer.asDoubleBuffer().put(tileAsDoubles);
        break;
      }
      default:
        throw new IllegalArgumentException("Unsupported pixel type: "
            + FormatTools.getPixelTypeString(pixelType));
    }
    int[] seriesPlaneNumberZCT = FakeReader.readSpecialPixels(
        tileAsBytes, pixelType, false);
    assertArrayEquals(new int[] {0, 0, 0, 0, 0}, seriesPlaneNumberZCT);
  }

  /**
   * @return pairs of pixel type strings and N5 data types
   */
  static Stream<Arguments> getPixelTypes() {
    return Stream.of(
      Arguments.of("float", DataType.f4),
      Arguments.of("double", DataType.f8),
      Arguments.of("uint32", DataType.u4),
      Arguments.of("int32", DataType.i4)
    );
  }

  /**
   * Test that there are no edge effects when tiles do not divide evenly
   * and downsampling.
   */
  @Test
  public void testDownsampleEdgeEffectsUInt8() throws Exception {
    input = fake("sizeX", "60", "sizeY", "300");
    assertTool("-w", "25", "-h", "75");
    ZarrGroup z =
        ZarrGroup.open(output.resolve("data.zarr").toString());

    // Check series dimensions
    ZarrArray series1 = z.openArray("0/1");
    assertArrayEquals(new int[] {1, 1, 1, 150, 30}, series1.getShape());
    assertArrayEquals(new int[] {1, 1, 1, 75, 25}, series1.getChunks());
    int[] shape = new int[] {1, 1, 1, 75, 5};
    int[] offset = new int[] {0, 0, 0, 75, 25};
    byte[] tile = new byte[75 * 5];
    series1.read(tile, shape, offset);
    // Last row first pixel should be the 2x2 downsampled value;
    // test will break if the downsampling algorithm changes
    assertEquals(50, tile[75 * 4]);
  }

  /**
   * Test that there are no edge effects when tiles do not divide evenly
   * and downsampling.
   */
  @Test
  public void testDownsampleEdgeEffectsUInt16() throws Exception {
    input = fake("sizeX", "60", "sizeY", "300", "pixelType", "uint16");
    assertTool("-w", "25", "-h", "75");
    ZarrGroup z =
        ZarrGroup.open(output.resolve("data.zarr").toString());

    ZarrArray series0 = z.openArray("0/0");
    assertEquals(DataType.u2, series0.getDataType());
    assertArrayEquals(new int[] {1, 1, 1, 300, 60}, series0.getShape());
    int[] shape = new int[] {1, 1, 1, 10, 10};
    int[] offset = new int[] {0, 0, 0, 290, 0};
    short[] tile = new short[10 * 10];
    series0.read(tile, shape, offset);
    for (int y=0; y<10; y++) {
      for (int x=0; x<10; x++) {
        assertEquals(x, tile[y * 10 + x]);
      }
    }

    // Check series dimensions
    ZarrArray series1 = z.openArray("0/1");
    assertEquals(DataType.u2, series1.getDataType());
    assertArrayEquals(new int[] {1, 1, 1, 150, 30}, series1.getShape());
    assertArrayEquals(new int[] {1, 1, 1, 75, 25}, series1.getChunks());
    shape = new int[] {1, 1, 1, 75, 5};
    offset = new int[] {0, 0, 0, 75, 25};
    tile = new short[75 * 5];
    series1.read(tile, shape, offset);
    // Last row first pixel should be the 2x2 downsampled value;
    // test will break if the downsampling algorithm changes
    assertEquals(50, tile[75 * 4]);
  }

  /**
   * Test that original metadata is saved.
   */
  @Test
  public void testOriginalMetadata() throws Exception {
    Map<String, String> originalMetadata = new HashMap<String, String>();
    originalMetadata.put("key1", "value1");
    originalMetadata.put("key2", "value2");

    input = fake(null, null, originalMetadata);
    assertTool();
    Path omexml = output.resolve("METADATA.ome.xml");
    StringBuilder xml = new StringBuilder();
    Files.lines(omexml).forEach(v -> xml.append(v));

    OMEXMLService service =
      new ServiceFactory().getInstance(OMEXMLService.class);
    OMEXMLMetadata retrieve =
      (OMEXMLMetadata) service.createOMEXMLMetadata(xml.toString());
    Hashtable convertedMetadata = service.getOriginalMetadata(retrieve);
    assertEquals(originalMetadata.size(), convertedMetadata.size());
    for (String key : originalMetadata.keySet()) {
      assertEquals(originalMetadata.get(key), convertedMetadata.get(key));
    }
  }

  /**
   * Test that execution fails if the output directory already exists and the
   * <code>--overwrite</code> option has not been supplied.
   */
  @Test
  public void testFailIfNoOverwrite() throws IOException {
    input = fake();
    Files.createDirectory(output);
    assertThrows(ExecutionException.class, () -> {
      assertTool();
    });
  }

  /**
   * Test that execution succeeds if the output directory already exists and
   * the <code>--overwrite</code> option has been supplied.
   */
  @Test
  public void testOverwrite() throws IOException {
    input = fake();
    Files.createDirectory(output);
    assertTool("--overwrite");
  }

  /**
   * Test that appropriate metadata is written for each downsampling type.
   *
   * @param type downsampling type
   */
  @ParameterizedTest
  @EnumSource(Downsampling.class)
  public void testDownsampleTypes(Downsampling type) throws IOException {
    input = fake();
    assertTool("--downsample-type", type.toString());

    ZarrGroup z =
        ZarrGroup.open(output.resolve("data.zarr").resolve("0").toString());
    List<Map<String, Object>> multiscales =
          (List<Map<String, Object>>) z.getAttributes().get("multiscales");
    assertEquals(1, multiscales.size());
    Map<String, Object> multiscale = multiscales.get(0);
    assertEquals("0.1", multiscale.get("version"));

    Map<String, String> metadata =
      (Map<String, String>) multiscale.get("metadata");
    assertNotNull(metadata);

    String version = metadata.get("version");
    String method = metadata.get("method");
    assertNotNull(version);
    assertNotNull(method);

    if (type != Downsampling.SIMPLE) {
      assertEquals(type.getName(), multiscale.get("type"));
      assertEquals(Core.VERSION, version);
      assertEquals("org.opencv.imgproc.Imgproc." +
        (type == Downsampling.GAUSSIAN ? "pyrDown" : "resize"), method);
    }
    else {
      assertEquals("Bio-Formats " + FormatTools.VERSION, version);
      assertEquals("loci.common.image.SimpleImageScaler", method);
    }
  }

  /**
<<<<<<< HEAD
   * Test that nested storage works equivalently.
   *
   * @param nested whether to use "/" or "." as the chunk separator.
   */
  @ParameterizedTest
  @ValueSource(booleans = {true, false})
  public void testNestedStorage(boolean nested) throws IOException {
    input = fake();
    assertTool(nested ? "--nested" : "--no-nested");
=======
   * Convert a plate with the --no-hcs option.
   * The output should not be compliant with OME Zarr HCS.
   */
  @Test
  public void testNoHCSOption() throws IOException {
    input = fake(
      "plates", "1", "plateAcqs", "1",
      "plateRows", "2", "plateCols", "3", "fields", "2");
    assertTool("--no-hcs");

    ZarrGroup z = ZarrGroup.open(output.resolve("data.zarr"));

    // Check dimensions and block size
    ZarrArray series0 = z.openArray("0/0");
    assertArrayEquals(new int[] {1, 1, 1, 512, 512}, series0.getShape());
    assertArrayEquals(new int[] {1, 1, 1, 512, 512}, series0.getChunks());
    assertEquals(12, z.getGroupKeys().size());
  }

  /**
   * Convert a plate with default options.
   * The output should be compliant with OME Zarr HCS.
   */
  @Test
  public void testHCSMetadata() throws IOException {
    input = fake(
      "plates", "1", "plateAcqs", "1",
      "plateRows", "2", "plateCols", "3", "fields", "2");
    assertTool();

    Path root = output.resolve("data.zarr");
    ZarrGroup z = ZarrGroup.open(root);

    // check valid group layout
    // .zattrs (Plate), .zgroup (Plate) and 2 rows
    assertEquals(4, Files.list(root).toArray().length);
    for (int row=0; row<2; row++) {
      Path rowPath = root.resolve(Integer.toString(row));
      // .zgroup (Row) and 3 columns
      assertEquals(4, Files.list(rowPath).toArray().length);
      for (int col=0; col<3; col++) {
        Path colPath = rowPath.resolve(Integer.toString(col));
        ZarrGroup colGroup = ZarrGroup.open(colPath);
        // .zattrs (Column/Image), .zgroup (Column/Image) and 2 fields
        assertEquals(4, Files.list(colPath).toArray().length);
        for (int field=0; field<2; field++) {
          // append resolution index
          ZarrArray series0 = colGroup.openArray(field + "/0");
          assertArrayEquals(new int[] {1, 1, 1, 512, 512}, series0.getShape());
          assertArrayEquals(new int[] {1, 1, 1, 512, 512}, series0.getChunks());
        }
      }
    }

    // check plate/well level metadata
    Map<String, Object> plate =
        (Map<String, Object>) z.getAttributes().get("plate");
    assertEquals(2, ((Number) plate.get("field_count")).intValue());

    List<Map<String, Object>> acquisitions =
      (List<Map<String, Object>>) plate.get("acquisitions");
    List<Map<String, Object>> rows =
      (List<Map<String, Object>>) plate.get("rows");
    List<Map<String, Object>> columns =
      (List<Map<String, Object>>) plate.get("columns");
    List<Map<String, Object>> wells =
      (List<Map<String, Object>>) plate.get("wells");

    assertEquals(1, acquisitions.size());
    assertEquals("0", acquisitions.get(0).get("id"));

    assertEquals(2, rows.size());
    for (int row=0; row<rows.size(); row++) {
      assertEquals(String.valueOf(row), rows.get(row).get("name"));
    }

    assertEquals(3, columns.size());
    for (int col=0; col<columns.size(); col++) {
      assertEquals(String.valueOf(col), columns.get(col).get("name"));
    }

    assertEquals(rows.size() * columns.size(), wells.size());
    for (int row=0; row<rows.size(); row++) {
      for (int col=0; col<columns.size(); col++) {
        int well = row * columns.size() + col;
        assertEquals(row + "/" + col, wells.get(well).get("path"));
      }
    }

    // check well metadata
    for (Map<String, Object> row : rows) {
      String rowName = (String) row.get("name");
      for (Map<String, Object> column : columns) {
        String columnName = (String) column.get("name");
        ZarrGroup wellGroup = ZarrGroup.open(
            root.resolve(rowName).resolve(columnName));
        Map<String, Object> well =
            (Map<String, Object>) wellGroup.getAttributes().get("well");
        List<Map<String, Object>> images =
            (List<Map<String, Object>>) well.get("images");
        assertEquals(2, images.size());
        Map<String, Object> field1 = images.get(0);  // Field 1
        assertEquals(field1.get("path"), "0");
        assertEquals(0, field1.get("acquisition"));
        Map<String, Object> field2 = images.get(1);  // Field 2
        assertEquals(field2.get("path"), "1");
        assertEquals(0, field2.get("acquisition"));
      }
    }
>>>>>>> 94909329
  }

}<|MERGE_RESOLUTION|>--- conflicted
+++ resolved
@@ -752,7 +752,6 @@
   }
 
   /**
-<<<<<<< HEAD
    * Test that nested storage works equivalently.
    *
    * @param nested whether to use "/" or "." as the chunk separator.
@@ -762,7 +761,9 @@
   public void testNestedStorage(boolean nested) throws IOException {
     input = fake();
     assertTool(nested ? "--nested" : "--no-nested");
-=======
+  }
+
+  /**
    * Convert a plate with the --no-hcs option.
    * The output should not be compliant with OME Zarr HCS.
    */
@@ -872,7 +873,6 @@
         assertEquals(0, field2.get("acquisition"));
       }
     }
->>>>>>> 94909329
   }
 
 }