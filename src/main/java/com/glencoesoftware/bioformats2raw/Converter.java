--- conflicted
+++ resolved
@@ -128,7 +128,7 @@
   private volatile Path inputPath;
   private volatile String outputLocation;
 
-  private Map<String, String> outputOptions;
+  private Map<String, String> outputOptions = new HashMap<String, String>();
   private volatile Integer pyramidResolutions;
   private volatile List<Integer> seriesList = new ArrayList<Integer>();
 
@@ -257,13 +257,9 @@
       "--output-options=s3fs_path_style_access=true|... " +
       "might be useful for connecting to minio."
   )
-<<<<<<< HEAD
-  private Map<String, String> outputOptions = new HashMap<String, String>();
-=======
   public void setOutputOptions(Map<String, String> options) {
     outputOptions = options;
   }
->>>>>>> 8537f73a
 
   /**
    * Define the number of resolutions in the generated pyramid.
