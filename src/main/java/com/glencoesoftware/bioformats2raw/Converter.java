--- conflicted
+++ resolved
@@ -313,31 +313,12 @@
   private volatile boolean noHCS = false;
 
   @Option(
-<<<<<<< HEAD
-          names = "--even",
-          description = "Export even indices"
-  )
-  private volatile boolean even = false;
-
-  @Option(
-          names = "--uneven",
-          description = "Export uneven indices"
-  )
-  private volatile boolean uneven = false;
-
-  @Option(
-          names = "--skip-meta",
-          description = "Skip exporting OME metadata file"
-  )
-  private volatile boolean skipMeta = false;
-=======
           names = "--no-root-group",
           description = "Turn off creation of root group and corresponding " +
                         "metadata [Will break compatibility with raw2ometiff]"
 
   )
   private volatile boolean noRootGroup = false;
->>>>>>> b4807148
 
   /** Scaling implementation that will be used during downsampling. */
   private volatile IImageScaler scaler = new SimpleImageScaler();
@@ -514,60 +495,43 @@
           meta.setRoot(root);
         }
         else {
-          int inc = 1;
-          int start = 0;
-          if (even|uneven) {
-            inc = 2;
-            if (uneven) {
-              start = 1;
-            }
-          }
-          for (int i=start; i<meta.getImageCount(); i+=inc) {
+          for (int i=0; i<meta.getImageCount(); i++) {
             seriesList.add(i);
           }
         }
 
-        if (!skipMeta) {
-          for (int s=0; s<meta.getImageCount(); s++) {
-            meta.setPixelsBigEndian(true, s);
-
-            if (dimensionOrder != null) {
-              meta.setPixelsDimensionOrder(dimensionOrder, s);
-            }
-
-            PixelType type = meta.getPixelsType(s);
-            int bfType =
-              getRealType(FormatTools.pixelTypeFromString(type.getValue()));
-            String realType = FormatTools.getPixelTypeString(bfType);
-            if (!type.getValue().equals(realType)) {
-              meta.setPixelsType(PixelType.fromString(realType), s);
-              meta.setPixelsSignificantBits(new PositiveInteger(
-                FormatTools.getBytesPerPixel(bfType) * 8), s);
-            }
-
-              if (!noHCS) {
-                HCSIndex index = new HCSIndex(meta, s);
-                hcsIndexes.add(index);
-              }
-            }
-
-            String xml = getService().getOMEXML(meta);
-
-<<<<<<< HEAD
-          // write the original OME-XML to a file
-          Path metadataPath = outputPath.resolve(pyramidName);
-          if (!Files.exists(metadataPath)) {
-            Files.createDirectories(metadataPath);
+        for (int s=0; s<meta.getImageCount(); s++) {
+          meta.setPixelsBigEndian(true, s);
+
+          if (dimensionOrder != null) {
+            meta.setPixelsDimensionOrder(dimensionOrder, s);
           }
-          Path omexmlFile = metadataPath.resolve(METADATA_FILE);
-          Files.write(omexmlFile, xml.getBytes(Constants.ENCODING));
-=======
+
+          PixelType type = meta.getPixelsType(s);
+          int bfType =
+            getRealType(FormatTools.pixelTypeFromString(type.getValue()));
+          String realType = FormatTools.getPixelTypeString(bfType);
+          if (!type.getValue().equals(realType)) {
+            meta.setPixelsType(PixelType.fromString(realType), s);
+            meta.setPixelsSignificantBits(new PositiveInteger(
+              FormatTools.getBytesPerPixel(bfType) * 8), s);
+          }
+
+          if (!noHCS) {
+            HCSIndex index = new HCSIndex(meta, s);
+            hcsIndexes.add(index);
+          }
+        }
+
+        String xml = getService().getOMEXML(meta);
+
         // write the original OME-XML to a file
         Path metadataPath = getRootPath().resolve("OME");
         if (!Files.exists(metadataPath)) {
           Files.createDirectories(metadataPath);
->>>>>>> b4807148
-        }
+        }
+        Path omexmlFile = metadataPath.resolve(METADATA_FILE);
+        Files.write(omexmlFile, xml.getBytes(Constants.ENCODING));
       }
       catch (ServiceException se) {
         LOGGER.error("Could not retrieve OME-XML", se);
