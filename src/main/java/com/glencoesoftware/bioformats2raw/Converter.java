/**
 * Copyright (c) 2019 Glencoe Software, Inc. All rights reserved.
 *
 * This software is distributed under the terms described by the LICENSE.txt
 * file you can find at the root of the distribution bundle.  If the file is
 * missing please request a copy by contacting info@glencoesoftware.com
 */
package com.glencoesoftware.bioformats2raw;

import java.io.File;
import java.io.IOException;
import java.io.ByteArrayOutputStream;
import java.net.URI;
import java.nio.ByteBuffer;
import java.nio.ByteOrder;
import java.nio.file.FileSystem;
import java.nio.file.FileSystems;
import java.nio.file.Files;
import java.nio.file.Path;
import java.nio.file.Paths;
import java.util.ArrayList;
import java.util.Collections;
import java.util.Comparator;
import java.util.HashMap;
import java.util.List;
import java.util.Map;
import java.util.Optional;
import java.util.concurrent.ArrayBlockingQueue;
import java.util.concurrent.BlockingQueue;
import java.util.concurrent.Callable;
import java.util.concurrent.CompletableFuture;
import java.util.concurrent.CompletionException;
import java.util.concurrent.ExecutorService;
import java.util.concurrent.ThreadPoolExecutor;
import java.util.concurrent.TimeUnit;
import java.util.concurrent.atomic.AtomicInteger;
import java.util.stream.IntStream;

import loci.common.Constants;
import loci.common.DataTools;
import loci.common.image.IImageScaler;
import loci.common.image.SimpleImageScaler;
import loci.common.services.DependencyException;
import loci.common.services.ServiceException;
import loci.common.services.ServiceFactory;
import loci.formats.ChannelSeparator;
import loci.formats.ClassList;
import loci.formats.FormatException;
import loci.formats.FormatTools;
import loci.formats.IFormatReader;
import loci.formats.ImageReader;
import loci.formats.Memoizer;
import loci.formats.MissingLibraryException;
import loci.formats.in.DynamicMetadataOptions;
import loci.formats.meta.IMetadata;
import loci.formats.ome.OMEXMLMetadata;
import loci.formats.services.OMEXMLService;
import loci.formats.services.OMEXMLServiceImpl;
import ome.xml.meta.OMEXMLMetadataRoot;
import ome.xml.model.enums.DimensionOrder;
import ome.xml.model.enums.EnumerationException;
import ome.xml.model.enums.PixelType;
import ome.xml.model.primitives.PositiveInteger;

import org.perf4j.slf4j.Slf4JStopWatch;
import org.slf4j.Logger;
import org.slf4j.LoggerFactory;

import com.bc.zarr.ArrayParams;
import com.bc.zarr.CompressorFactory;
import com.bc.zarr.DataType;
import com.bc.zarr.ZarrArray;
import com.bc.zarr.ZarrGroup;
import com.glencoesoftware.bioformats2raw.MiraxReader.TilePointer;
import com.google.common.cache.Cache;
import com.google.common.cache.CacheBuilder;
import com.univocity.parsers.csv.CsvParser;
import com.univocity.parsers.csv.CsvParserSettings;

import ch.qos.logback.classic.Level;
import me.tongfei.progressbar.DelegatingProgressBarConsumer;
import me.tongfei.progressbar.ProgressBar;
import me.tongfei.progressbar.ProgressBarBuilder;
import picocli.CommandLine;
import picocli.CommandLine.Option;
import picocli.CommandLine.Parameters;
import ucar.ma2.InvalidRangeException;

/**
 * Command line tool for converting whole slide imaging files to Zarr.
 */
public class Converter implements Callable<Void> {

  private static final Logger LOGGER = LoggerFactory.getLogger(Converter.class);

  /**
   * Relative path to OME-XML metadata file.
   */
  private static final String METADATA_FILE = "METADATA.ome.xml";

  /**
   * Minimum size of the largest XY dimension in the smallest resolution,
   * when calculating the number of resolutions to generate.
   */
  private static final int MIN_SIZE = 256;

  /** Scaling factor in X and Y between any two consecutive resolutions. */
  private static final int PYRAMID_SCALE = 2;

  /** Version of the bioformats2raw layout. */
  public static final Integer LAYOUT = 3;

  @Parameters(
    index = "0",
    arity = "1",
    description = "file to convert"
  )
  private volatile Path inputPath;

  @Parameters(
    index = "1",
    arity = "1",
    description = "path to the output pyramid directory. " +
      "The given path can also be a URI (containing ://) " +
      "which will activate **experimental** support for " +
      "Filesystems. For example, if the output path given " +
      "is 's3://my-bucket/some-path' *and* you have an "+
      "S3FileSystem implementation in your classpath, then " +
      "all files will be written to S3."
  )
  private volatile String outputLocation;

  @Option(
    names = "--output-options",
    split = "\\|",
    description = "|-separated list of key-value pairs " +
      "to be used as an additional argument to Filesystem " +
      "implementations if used. For example, " +
      "--output-options=s3fs_path_style_access=true|... " +
      "might be useful for connecting to minio."
  )
  private Map<String, String> outputOptions;

  @Option(
    names = {"-r", "--resolutions"},
    description = "Number of pyramid resolutions to generate"
  )
  private volatile Integer pyramidResolutions;

  @Option(
    names = {"-s", "--series"},
    arity = "0..1",
    split = ",",
    description = "Comma-separated list of series indexes to convert"
  )
  private volatile List<Integer> seriesList = new ArrayList<Integer>();

  @Option(
    names = {"-w", "--tile_width"},
    description = "Maximum tile width to read (default: ${DEFAULT-VALUE})"
  )
  private volatile int tileWidth = 1024;

  @Option(
    names = {"-h", "--tile_height"},
    description = "Maximum tile height to read (default: ${DEFAULT-VALUE})"
  )
  private volatile int tileHeight = 1024;

  @Option(
    names = {"-z", "--chunk_depth"},
    description = "Maximum chunk depth to read (default: ${DEFAULT-VALUE}) "
  )
  private volatile int chunkDepth = 1;

  @Option(
    names = {"--log-level", "--debug"},
    arity = "0..1",
    description = "Change logging level; valid values are " +
      "OFF, ERROR, WARN, INFO, DEBUG, TRACE and ALL. " +
      "(default: ${DEFAULT-VALUE})",
    fallbackValue = "DEBUG"
  )
  private volatile String logLevel = "WARN";

  @Option(
    names = {"-p", "--progress"},
    description = "Print progress bars during conversion",
    help = true
  )
  private volatile boolean progressBars = false;

  @Option(
    names = "--version",
    description = "Print version information and exit",
    help = true
  )
  private volatile boolean printVersion = false;

  @Option(
    names = "--max_workers",
    description = "Maximum number of workers (default: ${DEFAULT-VALUE})"
  )
  // cap the default worker count at 4, to prevent problems with
  // large images that are not tiled
  private volatile int maxWorkers =
      (int) Math.min(4, Runtime.getRuntime().availableProcessors());

  @Option(
    names = "--max_cached_tiles",
    description =
      "Maximum number of tiles that will be cached across all "
      + "workers (default: ${DEFAULT-VALUE})"
  )
  private volatile int maxCachedTiles = 64;

  @Option(
          names = {"-c", "--compression"},
          description = "Compression type for Zarr " +
                  "(${COMPLETION-CANDIDATES}; default: ${DEFAULT-VALUE})"
  )
  private volatile ZarrCompression compressionType =
          ZarrCompression.blosc;

  @Option(
          names = {"--compression-properties"},
          description = "Properties for the chosen compression (see " +
            "https://jzarr.readthedocs.io/en/latest/tutorial.html#compressors" +
            " )"
  )
  private volatile Map<String, Object> compressionProperties =
    new HashMap<String, Object>();;

  @Option(
          names = "--extra-readers",
          arity = "0..1",
          split = ",",
          description = "Separate set of readers to include; " +
                  "(default: ${DEFAULT-VALUE})"
  )
  private volatile Class<?>[] extraReaders = new Class[] {
    PyramidTiffReader.class, MiraxReader.class, BioTekReader.class
  };

  @Option(
          names = "--no-nested", negatable=true,
          description = "Whether to use '/' as the chunk path seprator " +
                  "(true by default)"
  )
  private volatile boolean nested = true;

  @Option(
          names = "--pyramid-name",
          description = "Name of pyramid (default: ${DEFAULT-VALUE}) " +
                  "[Can break compatibility with raw2ometiff]"
  )
  private volatile String pyramidName = null;

  @Option(
          names = "--scale-format-string",
          description = "Format string for scale paths; the first two " +
                  "arguments will always be series and resolution followed " +
                  "by any additional arguments brought in from " +
                  "`--additional-scale-format-string-args` " +
                  "[Can break compatibility with raw2ometiff] " +
                  "(default: ${DEFAULT-VALUE})"
  )
  private volatile String scaleFormatString = "%d/%d";

  @Option(
          names = "--additional-scale-format-string-args",
          description = "Additional format string argument CSV file (without " +
                  "header row).  Arguments will be added to the end of the " +
                  "scale format string mapping the at the corresponding CSV " +
                  "row index.  It is expected that the CSV file contain " +
                  "exactly the same number of rows as the input file has " +
                  "series"
  )
  private volatile Path additionalScaleFormatStringArgsCsv;

  /** Additional scale format string arguments after parsing. */
  private volatile List<String[]> additionalScaleFormatStringArgs;

  @Option(
          names = "--dimension-order",
          description = "Override the input file dimension order in the " +
                  "output file [Can break compatibility with raw2ometiff] " +
                  "(${COMPLETION-CANDIDATES})",
          converter = DimensionOrderConverter.class,
          defaultValue = "XYZCT"
  )
  private volatile DimensionOrder dimensionOrder;

  @Option(
          names = "--memo-directory",
          description = "Directory used to store .bfmemo cache files"
  )
  private volatile File memoDirectory;

  @Option(
          names = "--pixel-type",
          description = "Pixel type to write if input data is " +
                  " float or double (${COMPLETION-CANDIDATES})"
  )
  private PixelType outputPixelType;

  @Option(
          names = "--downsample-type",
          description = "Tile downsampling algorithm (${COMPLETION-CANDIDATES})"
  )
  private volatile Downsampling downsampling = Downsampling.SIMPLE;

  @Option(
          names = "--overwrite",
          description = "Overwrite the output directory if it exists"
  )
  private volatile boolean overwrite = false;

  @Option(
          names = "--fill-value",
          description = "Default value to fill in for missing tiles (0-255)" +
                        " (currently .mrxs only)"
  )
  private volatile Short fillValue = null;

  @Option(
          arity = "0..1",
          names = "--options",
          split = ",",
          description =
            "Reader-specific options, in format key=value[,key2=value2]"
  )
  private volatile List<String> readerOptions = new ArrayList<String>();

  @Option(
          names = "--no-hcs",
          description = "Turn off HCS writing"
  )
  private volatile boolean noHCS = false;

  @Option(
          names = "--no-ome-meta-export",
          description = "Turn off OME metadata exporting " +
                        "[Will break compatibility with raw2ometiff]"
  )
  private volatile boolean noOMEMeta = false;

  @Option(
          names = "--no-root-group",
          description = "Turn off creation of root group and corresponding " +
                        "metadata [Will break compatibility with raw2ometiff]"

  )
  private volatile boolean noRootGroup = false;

  @Option(
      names = "--use-existing-resolutions",
      description = "Use existing sub resolutions from original input format" +
          "[Will break compatibility with raw2ometiff]"

  )
  private volatile boolean reuseExistingResolutions = false;

  @Option(
      names = "--target-min-size",
      description = "Specifies the desired size for the largest XY dimension " +
          "of the smallest resolution, when calculating the number " +
          "of resolutions generate. If the target size cannot be matched " +
          "exactly, the largest XY dimension of the smallest resolution " +
          "should be smaller than the target size."
  )
  private volatile int minSize = MIN_SIZE;


  /** Scaling implementation that will be used during downsampling. */
  private volatile IImageScaler scaler = new SimpleImageScaler();

  /**
   * Set of readers that can be used concurrently, size will be equal to
   * {@link #maxWorkers}.
   */
  private volatile BlockingQueue<IFormatReader> readers;

  /**
   * Bounded task queue limiting the number of in flight conversion operations
   * happening in parallel.  Size will be equal to {@link #maxWorkers}.
   */
  private volatile BlockingQueue<Runnable> queue;

  private volatile ExecutorService executor;

  /**
   * The source file's pixel type.  Retrieved from
   * {@link IFormatReader#getPixelType()}.
   */
  private volatile int pixelType;

  /** Total number of tiles at the current resolution during processing. */
  private volatile int tileCount;

  /** Current number of tiles processed at the current resolution. */
  private volatile AtomicInteger nTile;

  private List<HCSIndex> hcsIndexes = new ArrayList<HCSIndex>();

  /** Calculated from outputLocation. */
  private volatile Path outputPath;

  @Override
  public Void call() throws Exception {
    if (printVersion) {
      String version = Optional.ofNullable(
        this.getClass().getPackage().getImplementationVersion()
        ).orElse("development");
      System.out.println("Version = " + version);
      System.out.println("Bio-Formats version = " + FormatTools.VERSION);
      return null;
    }

    if (fillValue != null && (fillValue < 0 || fillValue > 255)) {
      throw new IllegalArgumentException("Invalid fill value: " + fillValue);
    }

    OpenCVTools.loadOpenCV();

    ch.qos.logback.classic.Logger root = (ch.qos.logback.classic.Logger)
        LoggerFactory.getLogger(Logger.ROOT_LOGGER_NAME);
    root.setLevel(Level.toLevel(logLevel));

    if (outputLocation.contains("://")) {

      LOGGER.info("*** experimental remote filesystem support ***");

      URI uri = URI.create(outputLocation);
      URI endpoint = new URI(uri.getScheme(), uri.getUserInfo(), uri.getHost(),
              uri.getPort(), "", "", "");
      String path = uri.getRawPath().substring(1); // drop initial "/"
      int first = path.indexOf("/");
      String bucket = "/" + path.substring(0, first);
      String rest = path.substring(first + 1);

      LOGGER.debug("endpoint: {}", endpoint);
      LOGGER.debug("bucket: {}", bucket);
      LOGGER.debug("path: {}", rest);
      LOGGER.debug("opts: {}", outputOptions);

      FileSystem fs = FileSystems.newFileSystem(endpoint, outputOptions);
      outputPath = fs.getPath(bucket, rest);
      if (Files.exists(outputPath)) {
        if (overwrite) {
          LOGGER.warn("overwriting on remote filesystem not yet supported");
        }
        throw new IllegalArgumentException(
                "Output path " + outputPath + " already exists.");
      }
    }
    else {
      outputPath = Paths.get(outputLocation);

      if (Files.exists(outputPath)) {
        if (!overwrite) {
          throw new IllegalArgumentException(
                  "Output path " + outputPath + " already exists");
        }
        LOGGER.warn("Overwriting output path {}", outputPath);
        Files.walk(outputPath)
                .sorted(Comparator.reverseOrder())
                .map(Path::toFile)
                .forEach(File::delete);
      }
    }

    readers = new ArrayBlockingQueue<IFormatReader>(maxWorkers);
    queue = new LimitedQueue<Runnable>(maxWorkers);
    executor = new ThreadPoolExecutor(
      maxWorkers, maxWorkers, 0L, TimeUnit.MILLISECONDS, queue);
    convert();
    return null;
  }

  /**
   * Perform the pyramid conversion according to the specified
   * command line arguments.
   *
   * @throws FormatException
   * @throws IOException
   * @throws InterruptedException
   * @throws EnumerationException
   */
  public void convert()
      throws FormatException, IOException, InterruptedException,
             EnumerationException
  {
    checkOutputPaths();

    Cache<TilePointer, byte[]> tileCache = CacheBuilder.newBuilder()
        .maximumSize(maxCachedTiles)
        .build();

    // First find which reader class we need
    Class<?> readerClass = getBaseReaderClass();

    if (!readerClass.equals(MiraxReader.class) && fillValue != null) {
      throw new IllegalArgumentException(
        "--fill-value not yet supported for " + readerClass);
    }

    // Now with our found type instantiate our queue of readers for use
    // during conversion
    for (int i=0; i < maxWorkers; i++) {
      IFormatReader reader;
      Memoizer memoizer;
      try {
        reader = (IFormatReader) readerClass.getConstructor().newInstance();
        if (fillValue != null && reader instanceof MiraxReader) {
          ((MiraxReader) reader).setFillValue(fillValue.byteValue());
        }
        if (memoDirectory == null) {
          memoizer = new Memoizer(reader);
        }
        else {
          memoizer = new Memoizer(
            reader, Memoizer.DEFAULT_MINIMUM_ELAPSED, memoDirectory);
        }
      }
      catch (Exception e) {
        LOGGER.error("Failed to instantiate reader: {}", readerClass, e);
        return;
      }

      if (readerOptions.size() > 0) {
        DynamicMetadataOptions options = new DynamicMetadataOptions();
        for (String option : readerOptions) {
          String[] pair = option.split("=");
          if (pair.length == 2) {
            options.set(pair[0], pair[1]);
          }
        }
        memoizer.setMetadataOptions(options);
      }

      memoizer.setOriginalMetadataPopulated(!noOMEMeta);
      memoizer.setFlattenedResolutions(false);
      memoizer.setMetadataFiltered(true);
      memoizer.setMetadataStore(createMetadata());
      ChannelSeparator separator = new ChannelSeparator(memoizer);
      separator.setId(inputPath.toString());
      separator.setResolution(0);
      if (reader instanceof MiraxReader) {
        ((MiraxReader) reader).setTileCache(tileCache);
      }
      readers.add(separator);
    }

    // Finally, perform conversion on all series
    try {
      IFormatReader v = readers.take();
      IMetadata meta = null;
      try {
        meta = (IMetadata) v.getMetadataStore();
        ((OMEXMLMetadata) meta).resolveReferences();

        if (!noHCS) {
          noHCS = !hasValidPlate(meta);
        }
        else {
          ((OMEXMLMetadata) meta).resolveReferences();
          OMEXMLMetadataRoot root = (OMEXMLMetadataRoot) meta.getRoot();
          for (int i=0; i<meta.getPlateCount(); i++) {
            root.removePlate(root.getPlate(0));
          }
          meta.setRoot(root);
        }

        if (seriesList.size() > 0) {
          ((OMEXMLMetadata) meta).resolveReferences();
          OMEXMLMetadataRoot root = (OMEXMLMetadataRoot) meta.getRoot();
          int toRemove = meta.getImageCount();

          for (Integer index : seriesList) {
            if (index >= 0 && index < toRemove) {
              root.addImage(root.getImage(index));
            }
          }

          for (int i=0; i<toRemove; i++) {
            root.removeImage(root.getImage(0));
          }
          meta.setRoot(root);
        }
        else {
          for (int i=0; i<meta.getImageCount(); i++) {
            seriesList.add(i);
          }
        }

        for (int s=0; s<meta.getImageCount(); s++) {
          meta.setPixelsBigEndian(true, s);

          if (dimensionOrder != null) {
            meta.setPixelsDimensionOrder(dimensionOrder, s);
          }

          PixelType type = meta.getPixelsType(s);
          int bfType =
            getRealType(FormatTools.pixelTypeFromString(type.getValue()));
          String realType = FormatTools.getPixelTypeString(bfType);
          if (!type.getValue().equals(realType)) {
            meta.setPixelsType(PixelType.fromString(realType), s);
            meta.setPixelsSignificantBits(new PositiveInteger(
              FormatTools.getBytesPerPixel(bfType) * 8), s);
          }

          if (!noHCS) {
            HCSIndex index = new HCSIndex(meta, s);
            hcsIndexes.add(index);
          }
        }

        if (!noOMEMeta) {
          String xml = getService().getOMEXML(meta);

          // write the original OME-XML to a file
          Path metadataPath = getRootPath().resolve("OME");
          if (!Files.exists(metadataPath)) {
            Files.createDirectories(metadataPath);
          }
          Path omexmlFile = metadataPath.resolve(METADATA_FILE);
          Files.write(omexmlFile, xml.getBytes(Constants.ENCODING));
        }
      }
      catch (ServiceException se) {
        LOGGER.error("Could not retrieve OME-XML", se);
        return;
      }
      finally {
        readers.put(v);
      }

      if (!noHCS) {
        scaleFormatString = "%d/%d/%d/%d";
      }

      for (Integer index : seriesList) {
        try {
          write(index);
        }
        catch (Throwable t) {
          LOGGER.error("Error while writing series {}", index, t);
          unwrapException(t);
          return;
        }
      }

      if (meta != null) {
        saveHCSMetadata(meta);
      }
    }
    finally {
      // Shut down first, tasks may still be running
      executor.shutdown();
      executor.awaitTermination(Long.MAX_VALUE, TimeUnit.NANOSECONDS);
      readers.forEach((v) -> {
        try {
          v.close();
        }
        catch (IOException e) {
          LOGGER.error("Exception while closing reader", e);
        }
      });
    }
  }

  /**
   * Convert the data specified by the given initialized reader to
   * an intermediate form.
   *
   * @param series the reader series index to be converted
   * @throws FormatException
   * @throws IOException
   * @throws InterruptedException
   * @throws EnumerationException
   */
  public void write(int series)
    throws FormatException, IOException, InterruptedException,
           EnumerationException
  {
    readers.forEach((reader) -> {
      reader.setSeries(series);
    });
    saveResolutions(series);
  }

  /**
   * Get the root path of the dataset, which will contain Zarr and OME-XML.
   * By default, this is the specified output directory.
   * If "--pyramid-name" was used, then this will be the pyramid name
   * as a subdirectory of the output directory.
   *
   * @return directory into which Zarr and OME-XML data is written
   */
  private Path getRootPath() {
    if (pyramidName == null) {
      return outputPath;
    }
    return outputPath.resolve(pyramidName);
  }

  /**
   * Retrieves the scaled format string arguments, adding additional ones
   * from a provided CSV file.
   * @param series current series to be prepended to the argument list
   * @param resolution current resolution to be prepended to the argument list
   * @return Array of arguments to be used in format string application.  Order
   * will be <code>[series, resolution, &lt;additionalArgs&gt;...]</code> where
   * <code>additionalArgs</code> is sourced from an optionally provided CSV
   * file.
   */
  private Object[] getScaleFormatStringArgs(
      Integer series, Integer resolution)
  {
    List<Object> args = new ArrayList<Object>();
    if (!noHCS) {
      HCSIndex index = hcsIndexes.get(series);
      args.add(index.getWellRowIndex());
      args.add(index.getWellColumnIndex());
      args.add(index.getFieldIndex());
      args.add(resolution);
    }
    else {
      // if a single series is written,
      // the output series index should always be 0
      args.add(seriesList.indexOf(series));
      args.add(resolution);
      if (additionalScaleFormatStringArgs != null) {
        String[] row = additionalScaleFormatStringArgs.get(series);
        for (String arg : row) {
          args.add(arg);
        }
      }
    }
    return args.toArray();
  }

  /**
   * Return the number of bytes per pixel for a JZarr data type.
   * @param dataType type to return number of bytes per pixel for
   * @return See above.
   */
  public static int bytesPerPixel(DataType dataType) {
    switch (dataType) {
      case i1:
      case u1:
        return 1;
      case i2:
      case u2:
        return 2;
      case i4:
      case u4:
      case f4:
        return 4;
      case f8:
        return 8;
      default:
        throw new IllegalArgumentException(
            "Unsupported data type: " + dataType);
    }
  }

  /**
   * Read tile as bytes from typed Zarr array.
   * @param zArray Zarr array to read from
   * @param shape array describing the number of elements in each dimension to
   * be read
   * @param offset array describing the offset in each dimension at which to
   * begin reading
   * @return tile data as bytes of size <code>shape * bytesPerPixel</code>
   * read from <code>offset</code>.
   * @throws IOException
   * @throws InvalidRangeException
   */
  public static byte[] readAsBytes(ZarrArray zArray, int[] shape, int[] offset)
      throws IOException, InvalidRangeException
  {
    DataType dataType = zArray.getDataType();
    int bytesPerPixel = bytesPerPixel(dataType);
    int size = IntStream.of(shape).reduce((a, b) -> a * b).orElse(0);
    byte[] tileAsBytes = new byte[size * bytesPerPixel];
    ByteBuffer tileAsByteBuffer = ByteBuffer.wrap(tileAsBytes);
    switch (dataType) {
      case i1:
      case u1: {
        zArray.read(tileAsBytes, shape, offset);
        break;
      }
      case i2:
      case u2: {
        short[] tileAsShorts = new short[size];
        zArray.read(tileAsShorts, shape, offset);
        tileAsByteBuffer.asShortBuffer().put(tileAsShorts);
        break;
      }
      case i4:
      case u4: {
        int[] tileAsInts = new int[size];
        zArray.read(tileAsInts, shape, offset);
        tileAsByteBuffer.asIntBuffer().put(tileAsInts);
        break;
      }
      case f4: {
        float[] tileAsFloats = new float[size];
        zArray.read(tileAsFloats, shape, offset);
        tileAsByteBuffer.asFloatBuffer().put(tileAsFloats);
        break;
      }
      case f8: {
        double[] tileAsDoubles = new double[size];
        zArray.read(tileAsDoubles, shape, offset);
        tileAsByteBuffer.asDoubleBuffer().put(tileAsDoubles);
        break;
      }
      default:
        throw new IllegalArgumentException(
            "Unsupported data type: " + dataType);
    }
    return tileAsBytes;
  }

  /**
   * Write tile as bytes to typed Zarr array.
   * @param zArray Zarr array to write to
   * @param shape array describing the number of elements in each dimension to
   * be written
   * @param offset array describing the offset in each dimension at which to
   * begin writing
   * @param tile data as bytes of size <code>shape * bytesPerPixel</code> to be
   * written at <code>offset</code>
   * @throws IOException
   * @throws InvalidRangeException
   */
  private static void writeBytes(
      ZarrArray zArray, int[] shape, int[] offset, ByteBuffer tile)
          throws IOException, InvalidRangeException
  {
    int size = IntStream.of(shape).reduce((a, b) -> a * b).orElse(0);
    DataType dataType = zArray.getDataType();
    Slf4JStopWatch t1 = stopWatch();
    try {
      switch (dataType) {
        case i1:
        case u1: {
          zArray.write(tile.array(), shape, offset);
          break;
        }
        case i2:
        case u2: {
          short[] tileAsShorts = new short[size];
          tile.asShortBuffer().get(tileAsShorts);
          zArray.write(tileAsShorts, shape, offset);
          break;
        }
        case i4:
        case u4: {
          int[] tileAsInts = new int[size];
          tile.asIntBuffer().get(tileAsInts);
          zArray.write(tileAsInts, shape, offset);
          break;
        }
        case f4: {
          float[] tileAsFloats = new float[size];
          tile.asFloatBuffer().get(tileAsFloats);
          zArray.write(tileAsFloats, shape, offset);
          break;
        }
        case f8: {
          double[] tileAsDoubles = new double[size];
          tile.asDoubleBuffer().put(tileAsDoubles);
          zArray.write(tileAsDoubles, shape, offset);
          break;
        }
        default:
          throw new IllegalArgumentException(
              "Unsupported data type: " + dataType);
      }
    }
    finally {
      t1.stop("writeBytes");
    }
  }

  private byte[] getTileDownsampled(
      int series, int resolution, int plane, int xx, int yy,
      int width, int height)
          throws FormatException, IOException, InterruptedException,
                 EnumerationException, InvalidRangeException
  {
    final String pathName =
        String.format(scaleFormatString,
            getScaleFormatStringArgs(series, resolution - 1));
    final ZarrArray zarr = ZarrArray.open(getRootPath().resolve(pathName));
    int[] dimensions = zarr.getShape();
    int[] blockSizes = zarr.getChunks();
    int activeTileWidth = blockSizes[blockSizes.length - 1];
    int activeTileHeight = blockSizes[blockSizes.length - 2];

    // Upscale our base X and Y offsets, and sizes to the previous resolution
    // based on the pyramid scaling factor
    xx *= PYRAMID_SCALE;
    yy *= PYRAMID_SCALE;
    width = (int) Math.min(
        activeTileWidth * PYRAMID_SCALE,
        dimensions[dimensions.length - 1] - xx);
    height = (int) Math.min(
        activeTileHeight * PYRAMID_SCALE,
        dimensions[dimensions.length - 2] - yy);

    IFormatReader reader = readers.take();
    int[] offset;
    try {
      offset = getOffset(reader, xx, yy, plane);
    }
    finally {
      readers.put(reader);
    }

    int bytesPerPixel = FormatTools.getBytesPerPixel(pixelType);
    int[] shape = new int[] {1, 1, 1, height, width};
    byte[] tileAsBytes = readAsBytes(zarr, shape, offset);

    if (downsampling == Downsampling.SIMPLE) {
      return scaler.downsample(tileAsBytes, width, height,
        PYRAMID_SCALE, bytesPerPixel, false,
        FormatTools.isFloatingPoint(pixelType),
        1, false);
    }

    return OpenCVTools.downsample(
      tileAsBytes, pixelType, width, height, PYRAMID_SCALE, downsampling);
  }

  private byte[] getTile(
      int series, int resolution, int plane, int xx, int yy,
      int width, int height)
          throws FormatException, IOException, InterruptedException,
                 EnumerationException, InvalidRangeException
  {
    IFormatReader reader = readers.take();
    try {
      if (reader.getResolutionCount() > 1 && reuseExistingResolutions) {
        reader.setResolution(resolution);
        return reader.openBytes(plane, xx, yy, width, height);
      }
    }
    finally {
      readers.put(reader);
    }
    if (resolution == 0) {
      reader = readers.take();
      try {
        return changePixelType(
          reader.openBytes(plane, xx, yy, width, height),
          reader.getPixelType(), reader.isLittleEndian());
      }
      finally {
        readers.put(reader);
      }
    }
    else {
      Slf4JStopWatch t0 = new Slf4JStopWatch("getTileDownsampled");
      try {
        return getTileDownsampled(
            series, resolution, plane, xx, yy, width, height);
      }
      finally {
        t0.stop();
      }
    }
  }

  /**
   * Retrieve the dimensions based on either the configured or input file
   * dimension order at the current resolution.
   * @param reader initialized reader for the input file
   * @param scaledWidth size of the X dimension at the current resolution
   * @param scaledHeight size of the Y dimension at the current resolution
   * @param scaledDepth size of the Z dimension at the current resolution
   * @return dimension array ready for use with Zarr
   * @throws EnumerationException
   */
  private int[] getDimensions(
    IFormatReader reader, int scaledWidth, int scaledHeight, int scaledDepth)
      throws EnumerationException
  {
    int sizeZ = reader.getSizeZ();
    int sizeC = reader.getSizeC();
    int sizeT = reader.getSizeT();
    String o = new StringBuilder(
        dimensionOrder != null? dimensionOrder.toString()
        : reader.getDimensionOrder()).reverse().toString();
    int[] dimensions = new int[] {0, 0, scaledDepth, scaledHeight, scaledWidth};
    dimensions[o.indexOf("Z")] = sizeZ;
    dimensions[o.indexOf("C")] = sizeC;
    dimensions[o.indexOf("T")] = sizeT;
    return dimensions;
  }

  /**
   * Retrieve the offset based on either the configured or input file
   * dimension order at the current resolution.
   * @param reader initialized reader for the input file
   * @param x X position at the current resolution
   * @param y Y position at the current resolution
   * @param plane current plane being operated upon
   * @return offsets array ready to use
   * @throws EnumerationException
   */
  private int[] getOffset(
    IFormatReader reader, int x, int y, int plane) throws EnumerationException
  {
    String o = new StringBuilder(
        dimensionOrder != null? dimensionOrder.toString()
        : reader.getDimensionOrder()).reverse().toString();
    int[] zct = reader.getZCTCoords(plane);
    int[] offset = new int[] {0, 0, 0, y, x};
    offset[o.indexOf("Z")] = zct[0];
    offset[o.indexOf("C")] = zct[1];
    offset[o.indexOf("T")] = zct[2];
    return offset;
  }

  private void processChunk(int series, int resolution, int plane,
      int[] offset, int[] shape)
        throws EnumerationException, FormatException, IOException,
          InterruptedException, InvalidRangeException
  {
    String pathName =
        String.format(scaleFormatString,
            getScaleFormatStringArgs(series, resolution));
    final ZarrArray zarr = ZarrArray.open(getRootPath().resolve(pathName));
    IFormatReader reader = readers.take();
    boolean littleEndian = reader.isLittleEndian();
    int bpp = FormatTools.getBytesPerPixel(reader.getPixelType());
    int[] zct;
    ByteArrayOutputStream chunkAsBytes = new ByteArrayOutputStream();
    int zOffset;
    int zShape;
    try {
      LOGGER.info("requesting tile to write at {} to {}", offset, pathName);
      //Get coords of current series
      zct = reader.getZCTCoords(plane);
      String o = new StringBuilder(
          dimensionOrder != null? dimensionOrder.toString()
          : reader.getDimensionOrder()).reverse().toString();
      zOffset = offset[o.indexOf("Z")];
      zShape = shape[o.indexOf("Z")];
    }
    finally {
      readers.put(reader);
    }
    Slf4JStopWatch t0 = new Slf4JStopWatch("getChunk");
    try {
      for (int z = zOffset; z < zOffset + zShape; z++) {
        //Get plane index for current Z
        reader = readers.take();
        int planeIndex;
        try {
          planeIndex = FormatTools.getIndex(reader, z, zct[1], zct[2]);
        }
        finally {
          readers.put(reader);
        }
        byte[] tileAsBytes = getTile(series, resolution, planeIndex,
                                    offset[4], offset[3], shape[4], shape[3]);
        if (tileAsBytes == null) {
          return;
        }
        chunkAsBytes.write(tileAsBytes);
      }
    }
    finally {
      nTile.incrementAndGet();
      LOGGER.info("chunk read complete {}/{}", nTile.get(), tileCount);
      t0.stop();
    }
    ByteBuffer tileBuffer = ByteBuffer.wrap(chunkAsBytes.toByteArray());
    if (resolution == 0 && bpp > 1) {
      tileBuffer.order(
        littleEndian ? ByteOrder.LITTLE_ENDIAN : ByteOrder.BIG_ENDIAN);
    }
    writeBytes(zarr, shape, offset, tileBuffer);
  }

  /**
   * Write all resolutions for the current series to an intermediate form.
   * Readers should be initialized and have the correct series state.
   *
   * @param series the reader series index to be converted
   * @throws FormatException
   * @throws IOException
   * @throws InterruptedException
   * @throws EnumerationException
   */
  public void saveResolutions(int series)
    throws FormatException, IOException, InterruptedException,
           EnumerationException
  {
    IFormatReader workingReader = readers.take();
    int resolutions = 1;
    int sizeX;
    int sizeY;
    int sizeZ;
    int sizeT;
    int sizeC;
    int imageCount;
    String readerDimensionOrder;
    try {
      // calculate a reasonable pyramid depth if not specified as an argument
      sizeX = workingReader.getSizeX();
      sizeY = workingReader.getSizeY();
      if (pyramidResolutions == null) {
        if (workingReader.getResolutionCount() > 1
            && reuseExistingResolutions)
        {
          resolutions = workingReader.getResolutionCount();
        }
        else {
          resolutions = calculateResolutions(sizeX, sizeY);
        }
      }
      else {
        resolutions = pyramidResolutions;

        // check to make sure too many resolutions aren't being used
        if ((int) (sizeX / Math.pow(PYRAMID_SCALE, resolutions)) == 0 ||
          (int) (sizeY / Math.pow(PYRAMID_SCALE, resolutions)) == 0)
        {
          resolutions = calculateResolutions(sizeX, sizeY);
          LOGGER.warn("Too many resolutions specified; reducing to {}",
            resolutions);
        }
      }
      LOGGER.info("Using {} pyramid resolutions", resolutions);
      sizeZ = workingReader.getSizeZ();
      sizeT = workingReader.getSizeT();
      sizeC = workingReader.getSizeC();
      readerDimensionOrder = workingReader.getDimensionOrder();
      imageCount = workingReader.getImageCount();
      pixelType = getRealType(workingReader.getPixelType());
    }
    finally {
      readers.put(workingReader);
    }

    LOGGER.info(
      "Preparing to write pyramid sizeX {} (tileWidth: {}) " +
      "sizeY {} (tileWidth: {}) sizeZ {} (tileDepth: {}) imageCount {}",
        sizeX, tileWidth, sizeY, tileHeight, sizeZ, chunkDepth, imageCount
    );

    // fileset level metadata
    if (!noRootGroup) {
      final ZarrGroup root = ZarrGroup.create(getRootPath());
      Map<String, Object> attributes = new HashMap<String, Object>();
      attributes.put("bioformats2raw.layout", LAYOUT);
      root.writeAttributes(attributes);
    }

    // series level metadata
    setSeriesLevelMetadata(series, resolutions);

    for (int resCounter=0; resCounter<resolutions; resCounter++) {
      final int resolution = resCounter;
      int scale = (int) Math.pow(PYRAMID_SCALE, resolution);
      int scaledWidth = sizeX / scale;
      int scaledHeight = sizeY / scale;
      int scaledDepth = sizeZ;

      workingReader = readers.take();
      try {
        if (workingReader.getResolutionCount() > 1
            && reuseExistingResolutions)
        {
          workingReader.setResolution(resCounter);
          scaledWidth = workingReader.getSizeX();
          scaledHeight = workingReader.getSizeY();
          scaledDepth = workingReader.getSizeZ();
        }
      }
      finally {
        readers.put(workingReader);
      }

      int activeTileWidth = tileWidth;
      int activeTileHeight = tileHeight;
      int activeChunkDepth = chunkDepth;
      if (scaledWidth < activeTileWidth) {
        LOGGER.info("Reducing active tileWidth to {}", scaledWidth);
        activeTileWidth = scaledWidth;
      }

      if (scaledHeight < activeTileHeight) {
        LOGGER.info("Reducing active tileHeight to {}", scaledHeight);
        activeTileHeight = scaledHeight;
      }

      if (scaledDepth < activeChunkDepth) {
        LOGGER.warn("Reducing active chunkDepth to {}", scaledDepth);
        activeChunkDepth = scaledDepth;
      }

      DataType dataType = getZarrType(pixelType);
      String resolutionString = String.format(
              scaleFormatString, getScaleFormatStringArgs(series, resolution));
      ArrayParams arrayParams = new ArrayParams()
          .shape(getDimensions(
              workingReader, scaledWidth, scaledHeight, scaledDepth))
          .chunks(new int[] {1, 1, activeChunkDepth, activeTileHeight,
            activeTileWidth})
          .dataType(dataType)
          .nested(nested)
          .compressor(CompressorFactory.create(
              compressionType.toString(), compressionProperties));
      ZarrArray.create(getRootPath().resolve(resolutionString),
        arrayParams, getArrayAttributes());

      nTile = new AtomicInteger(0);
      tileCount = (int) Math.ceil((double) scaledWidth / tileWidth)
          * (int) Math.ceil((double) scaledHeight / tileHeight)
          * (int) Math.ceil((double) scaledDepth / chunkDepth)
          * (imageCount / sizeZ);

      List<CompletableFuture<Void>> futures =
        new ArrayList<CompletableFuture<Void>>();

      final ProgressBar pb;
      if (progressBars) {
        ProgressBarBuilder builder = new ProgressBarBuilder()
          .setInitialMax(tileCount)
          .setTaskName(String.format("[%d/%d]", series, resolution));

        if (!(logLevel.equals("OFF") ||
          logLevel.equals("ERROR") ||
          logLevel.equals("WARN")))
        {
          builder.setConsumer(new DelegatingProgressBarConsumer(LOGGER::trace));
        }

        pb = builder.build();
      }
      else {
        pb = null;
      }

      try {
        for (int j=0; j<scaledHeight; j+=tileHeight) {
          final int yy = j;
          int height = (int) Math.min(tileHeight, scaledHeight - yy);
          for (int k=0; k<scaledWidth; k+=tileWidth) {
            final int xx = k;
            int width = (int) Math.min(tileWidth, scaledWidth - xx);
            for (int l=0; l<scaledDepth; l+=chunkDepth) {
              final int zz = l;
              int depth = (int) Math.min(chunkDepth, scaledDepth - zz);
              for (int cc=0; cc<sizeC; cc++) {
                for (int tt=0; tt<sizeT; tt++) {
                  final int plane = FormatTools.getIndex(readerDimensionOrder,
                      sizeZ, sizeC, sizeT, imageCount, zz, cc, tt);

                  CompletableFuture<Void> future =
                       new CompletableFuture<Void>();
                  futures.add(future);
                  executor.execute(() -> {
                    try {
                      int[] shape = {1, 1, 1, height, width};
                      int[] offset;
                      IFormatReader reader = readers.take();
                      try {
                        String o = new StringBuilder(
                            dimensionOrder != null? dimensionOrder.toString()
                            : reader.getDimensionOrder()).reverse().toString();
                        shape[o.indexOf("Z")] = depth;
                        offset = getOffset(reader, xx, yy, plane);
                      }
                      finally {
                        readers.put(reader);
                      }
                      processChunk(series, resolution, plane, offset, shape);
                      LOGGER.info(
                          "Successfully processed chunk; resolution={} plane={}"
                          + " xx={} yy={} zz={} width={} height={} depth={}",
                          resolution, plane, xx, yy, zz, width, height, depth);
                      future.complete(null);
                    }
                    catch (Throwable t) {
                      future.completeExceptionally(t);
                      LOGGER.error(
                        "Failure processing chunk; resolution={} plane={} " +
                        "xx={} yy={} zz={} width={} height={} depth={}",
                        resolution, plane, xx, yy, zz, width, height, depth, t);
                    }
                    finally {
                      if (pb != null) {
                        pb.step();
                      }
                    }
                  });
                }
              }
            }
          }
        }

        // Wait until the entire resolution has completed before proceeding to
        // the next one
        CompletableFuture.allOf(
          futures.toArray(new CompletableFuture[futures.size()])).join();

        // TODO: some of these futures may be completelyExceptionally
        //  and need re-throwing

      }
      finally {
        if (pb != null) {
          pb.close();
        }
      }
    }
  }

  private void saveHCSMetadata(IMetadata meta) throws IOException {
    if (noHCS) {
      LOGGER.debug("skipping HCS metadata");
      return;
    }
    LOGGER.debug("saving HCS metadata");

    // assumes only one plate defined
    Path rootPath = getRootPath();
    ZarrGroup root = ZarrGroup.open(rootPath);
    int plate = 0;
    Map<String, Object> plateMap = new HashMap<String, Object>();

    plateMap.put("name", meta.getPlateName(plate));

    List<Map<String, Object>> columns = new ArrayList<Map<String, Object>>();
    List<Map<String, Object>> rows = new ArrayList<Map<String, Object>>();

    // try to set plate dimensions based upon Plate.Rows/Plate.Columns
    // if not possible, use well data later on
    try {
      for (int r=0; r<meta.getPlateRows(plate).getValue(); r++) {
        Map<String, Object> row = new HashMap<String, Object>();
        String rowName = String.valueOf(r);
        row.put("name", rowName);
        rows.add(row);
        root.createSubGroup(rowName);
      }
    }
    catch (NullPointerException e) {
      // expected when Plate.Rows not set
    }
    try {
      for (int c=0; c<meta.getPlateColumns(plate).getValue(); c++) {
        Map<String, Object> column = new HashMap<String, Object>();
        String columnName = String.valueOf(c);
        column.put("name", columnName);
        columns.add(column);
      }
    }
    catch (NullPointerException e) {
      // expected when Plate.Columns not set
    }

    List<Map<String, Object>> acquisitions =
      new ArrayList<Map<String, Object>>();
    for (int pa=0; pa<meta.getPlateAcquisitionCount(plate); pa++) {
      Map<String, Object> acquisition = new HashMap<String, Object>();
      acquisition.put("id", String.valueOf(pa));
      acquisitions.add(acquisition);
    }
    plateMap.put("acquisitions", acquisitions);

    List<Map<String, Object>> wells = new ArrayList<Map<String, Object>>();
    int maxField = Integer.MIN_VALUE;
    for (HCSIndex index : hcsIndexes) {
      if (index.getPlateIndex() == plate) {
        if (index.getFieldIndex() == 0) {
          String wellPath = index.getWellPath();

          Map<String, Object> well = new HashMap<String, Object>();
          well.put("path", wellPath);

          List<Map<String, Object>> imageList =
            new ArrayList<Map<String, Object>>();
          ZarrGroup wellGroup = root.createSubGroup(wellPath);
          for (HCSIndex field : hcsIndexes) {
            if (field.getPlateIndex() == index.getPlateIndex() &&
              field.getWellRowIndex() == index.getWellRowIndex() &&
              field.getWellColumnIndex() == index.getWellColumnIndex())
            {
              Map<String, Object> image = new HashMap<String, Object>();
              int plateAcq = field.getPlateAcquisitionIndex();
              image.put("acquisition", plateAcq);
              image.put("path", String.valueOf(field.getFieldIndex()));
              imageList.add(image);
            }
          }

          Map<String, Object> wellMap = new HashMap<String, Object>();
          wellMap.put("images", imageList);
          Map<String, Object> attributes = wellGroup.getAttributes();
          attributes.put("well", wellMap);
          wellGroup.writeAttributes(attributes);

          // make sure the row/column indexes are added to the plate attributes
          // this is necessary when Plate.Rows or Plate.Columns is not set
          int column = index.getWellColumnIndex();
          int row = index.getWellRowIndex();

          int columnIndex = -1;
          for (int c=0; c<columns.size(); c++) {
            if (columns.get(c).get("name").equals(String.valueOf(column))) {
              columnIndex = c;
              break;
            }
          }
          if (columnIndex < 0) {
            Map<String, Object> colMap = new HashMap<String, Object>();
            colMap.put("name", String.valueOf(column));
            columnIndex = columns.size();
            columns.add(colMap);
          }

          int rowIndex = -1;
          for (int r=0; r<rows.size(); r++) {
            if (rows.get(r).get("name").equals(String.valueOf(row))) {
              rowIndex = r;
              break;
            }
          }
          if (rowIndex < 0) {
            Map<String, Object> rowMap = new HashMap<String, Object>();
            rowMap.put("name", String.valueOf(row));
            rowIndex = rows.size();
            rows.add(rowMap);
          }

          well.put("row_index", rowIndex);
          well.put("column_index", columnIndex);
          wells.add(well);
        }

        maxField = (int) Math.max(maxField, index.getFieldIndex());
      }
    }
    plateMap.put("wells", wells);
    plateMap.put("columns", columns);
    plateMap.put("rows", rows);

    plateMap.put("field_count", maxField + 1);

    Map<String, Object> attributes = root.getAttributes();
    attributes.put("plate", plateMap);
    root.writeAttributes(attributes);
  }

  /**
   * Use {@link ZarrArray#writeAttributes(Map)}
   * to attach the multiscales metadata to the group containing
   * the pyramids.
   *
   * @param series Series which is currently being written.
   * @param resolutions Total number of resolutions from which
   *                    names will be generated.
   * @throws IOException
   */
  private void setSeriesLevelMetadata(int series, int resolutions)
      throws IOException
  {
    LOGGER.debug("setSeriesLevelMetadata({}, {})", series, resolutions);
    String resolutionString = String.format(
            scaleFormatString, getScaleFormatStringArgs(series, 0));
    String seriesString = "";
    if (resolutionString.indexOf('/') >= 0) {
      seriesString = resolutionString.substring(0,
          resolutionString.lastIndexOf('/'));
    }
    LOGGER.debug("  seriesString = {}", seriesString);
    LOGGER.debug("  resolutionString = {}", resolutionString);
    List<Map<String, Object>> multiscales =
            new ArrayList<Map<String, Object>>();
    Map<String, Object> multiscale = new HashMap<String, Object>();
    Map<String, String> metadata = new HashMap<String, String>();

    if (downsampling == Downsampling.SIMPLE) {
      metadata.put("method", "loci.common.image.SimpleImageScaler");
      metadata.put("version", "Bio-Formats " + FormatTools.VERSION);
    }
    else {
      String method =
        downsampling == Downsampling.GAUSSIAN ? "pyrDown" : "resize";
      metadata.put("method", "org.opencv.imgproc.Imgproc." + method);
      metadata.put("version", OpenCVTools.getVersion());
      multiscale.put("type", downsampling.getName());
    }
    multiscale.put("metadata", metadata);
    multiscale.put("version", nested ? "0.2" : "0.1");
    multiscales.add(multiscale);
    List<Map<String, String>> datasets = new ArrayList<Map<String, String>>();
    for (int r = 0; r < resolutions; r++) {
      resolutionString = String.format(
              scaleFormatString, getScaleFormatStringArgs(series, r));
      String lastPath = resolutionString.substring(
              resolutionString.lastIndexOf('/') + 1);
      datasets.add(Collections.singletonMap("path", lastPath));
    }
    multiscale.put("datasets", datasets);

    if (dimensionOrder != null) {
      List<Map<String, String>> axes = new ArrayList<Map<String, String>>();
      String axisOrder = dimensionOrder.toString();
      for (int i=axisOrder.length()-1; i>=0; i--) {
        String axis = axisOrder.substring(i, i + 1).toLowerCase();
        String type = "space";
        if (axis.equals("t")) {
          type = "time";
        }
        else if (axis.equals("c")) {
          type = "channel";
        }
        Map<String, String> thisAxis = new HashMap<String, String>();
        thisAxis.put("name", axis);
        thisAxis.put("type", type);
        axes.add(thisAxis);
      }
      multiscale.put("axes", axes);
    }

    Path subGroupPath = getRootPath().resolve(seriesString);
    LOGGER.debug("  creating subgroup {}", subGroupPath);
    ZarrGroup subGroup = ZarrGroup.create(subGroupPath);
    Map<String, Object> attributes = new HashMap<String, Object>();
    attributes.put("multiscales", multiscales);
    subGroup.writeAttributes(attributes);
    LOGGER.debug("    finished writing subgroup attributes");
  }

  /**
   * Takes exception from asynchronous execution and re-throw known exception
   * types. If the end is reached with no known exception detected, either the
   * exception itself will be thrown if {@link RuntimeException}, otherwise
   * wrap in a {@link RuntimeException}.
   *
   * @param t Exception raised during processing.
   */
  private void unwrapException(Throwable t)
          throws FormatException, IOException, InterruptedException
  {
    if (t instanceof CompletionException) {
      try {
        throw ((CompletionException) t).getCause();
      }
      catch (FormatException | IOException | InterruptedException e2) {
        throw e2;
      }
      catch (RuntimeException rt) {
        throw rt;
      }
      catch (Throwable t2) {
        throw new RuntimeException(t);
      }
    }
    else if (t instanceof RuntimeException) {
      throw (RuntimeException) t;
    }
    else {
      throw new RuntimeException(t);
    }
  }

  private OMEXMLService getService() throws FormatException {
    try {
      ServiceFactory factory = new ServiceFactory();
      return factory.getInstance(OMEXMLService.class);
    }
    catch (DependencyException de) {
      throw new MissingLibraryException(OMEXMLServiceImpl.NO_OME_XML_MSG, de);
    }
  }

  /**
   * @return an empty IMetadata object for metadata transport.
   * @throws FormatException
   */
  private IMetadata createMetadata() throws FormatException {
    try {
      return getService().createOMEXMLMetadata();
    }
    catch (ServiceException se) {
      throw new FormatException(se);
    }
  }

  /**
   * Get the actual pixel type to write based upon the given input type
   * and command line options.  Input and output pixel types are Bio-Formats
   * types as defined in FormatTools.
   *
   * Changing the pixel type during export is only supported when the input
   * type is float or double.
   *
   * @param srcPixelType pixel type of the input data
   * @return pixel type of the output data
   */
  private int getRealType(int srcPixelType) {
    if (outputPixelType == null) {
      return srcPixelType;
    }
    int bfPixelType =
      FormatTools.pixelTypeFromString(outputPixelType.getValue());
    if (bfPixelType == srcPixelType ||
      (srcPixelType != FormatTools.FLOAT && srcPixelType != FormatTools.DOUBLE))
    {
      return srcPixelType;
    }
    return bfPixelType;
  }

  /**
   * Change the pixel type of the input tile as appropriate.
   *
   * @param tile input pixel data
   * @param srcPixelType pixel type of the input data
   * @param littleEndian true if tile bytes have little-endian ordering
   * @return pixel data with the correct output pixel type
   */
  private byte[] changePixelType(byte[] tile, int srcPixelType,
    boolean littleEndian)
  {
    if (outputPixelType == null) {
      return tile;
    }
    int bfPixelType =
      FormatTools.pixelTypeFromString(outputPixelType.getValue());

    if (bfPixelType == srcPixelType ||
      (srcPixelType != FormatTools.FLOAT && srcPixelType != FormatTools.DOUBLE))
    {
      return tile;
    }

    int bpp = FormatTools.getBytesPerPixel(bfPixelType);
    int srcBpp = FormatTools.getBytesPerPixel(srcPixelType);
    byte[] output = new byte[bpp * (tile.length / srcBpp)];

    double[] range = getRange(bfPixelType);
    if (range == null) {
      throw new IllegalArgumentException(
        "Cannot convert to " + outputPixelType);
    }

    if (srcPixelType == FormatTools.FLOAT) {
      float[] pixels = DataTools.normalizeFloats(
        (float[]) DataTools.makeDataArray(tile, 4, true, littleEndian));

      for (int pixel=0; pixel<pixels.length; pixel++) {
        long v = (long) ((pixels[pixel] * (range[1] - range[0])) + range[0]);
        DataTools.unpackBytes(v, output, pixel * bpp, bpp, littleEndian);
      }

    }
    else if (srcPixelType == FormatTools.DOUBLE) {
      double[] pixels = DataTools.normalizeDoubles(
        (double[]) DataTools.makeDataArray(tile, 8, true, littleEndian));

      for (int pixel=0; pixel<pixels.length; pixel++) {
        long v = (long) ((pixels[pixel] * (range[1] - range[0])) + range[0]);
        DataTools.unpackBytes(v, output, pixel * bpp, bpp, littleEndian);
      }
    }

    return output;
  }

  /**
   * Get the minimum and maximum pixel values for the given pixel type.
   *
   * @param bfPixelType pixel type as defined in FormatTools
   * @return array of length 2 representing the minimum and maximum
   *         pixel values, or null if converting to the given type is
   *         not supported
   */
  private double[] getRange(int bfPixelType) {
    double[] range = new double[2];
    switch (bfPixelType) {
      case FormatTools.INT8:
        range[0] = -128.0;
        range[1] = 127.0;
        break;
      case FormatTools.UINT8:
        range[0] = 0.0;
        range[1] = 255.0;
        break;
      case FormatTools.INT16:
        range[0] = -32768.0;
        range[1] = 32767.0;
        break;
      case FormatTools.UINT16:
        range[0] = 0.0;
        range[1] = 65535.0;
        break;
      default:
        return null;
    }

    return range;
  }

  /**
   * Convert Bio-Formats pixel type to Zarr data type.
   *
   * @param type Bio-Formats pixel type
   * @return corresponding Zarr data type
   */
  public static DataType getZarrType(int type) {
    switch (type) {
      case FormatTools.INT8:
        return DataType.i1;
      case FormatTools.UINT8:
        return DataType.u1;
      case FormatTools.INT16:
        return DataType.i2;
      case FormatTools.UINT16:
        return DataType.u2;
      case FormatTools.INT32:
        return DataType.i4;
      case FormatTools.UINT32:
        return DataType.u4;
      case FormatTools.FLOAT:
        return DataType.f4;
      case FormatTools.DOUBLE:
        return DataType.f8;
      default:
        throw new IllegalArgumentException("Unsupported pixel type: "
            + FormatTools.getPixelTypeString(type));
    }
  }

  private void checkOutputPaths() {
    if (pyramidName != null || !scaleFormatString.equals("%d/%d")) {
      LOGGER.info("Output will be incompatible with raw2ometiff " +
              "(pyramidName: {}, scaleFormatString: {})",
              pyramidName, scaleFormatString);
    }

    if (additionalScaleFormatStringArgsCsv != null) {
      CsvParserSettings parserSettings = new CsvParserSettings();
      parserSettings.detectFormatAutomatically();
      parserSettings.setLineSeparatorDetectionEnabled(true);

      CsvParser parser = new CsvParser(parserSettings);
      additionalScaleFormatStringArgs =
          parser.parseAll(additionalScaleFormatStringArgsCsv.toFile());
    }
  }

  private Class<?> getBaseReaderClass() throws FormatException, IOException {
    ClassList<IFormatReader> readerClasses =
        ImageReader.getDefaultReaderClasses();

    for (Class<?> reader : extraReaders) {
      readerClasses.addClass(0, (Class<IFormatReader>) reader);
      LOGGER.debug("Added extra reader: {}", reader);
    }

    ImageReader imageReader = new ImageReader(readerClasses);
    try {
      imageReader.setId(inputPath.toString());
      return imageReader.getReader().getClass();
    }
    finally {
      imageReader.close();
    }
  }

<<<<<<< HEAD
  private Map<String, Object> getArrayAttributes() {
    Map<String, Object> attrs = new HashMap<String, Object>();
    if (dimensionOrder != null) {
      String order = dimensionOrder.toString().toLowerCase();
      String[] axes = new StringBuilder(order).reverse().toString().split("");
      attrs.put("_ARRAY_DIMENSIONS", axes);
    }
    return attrs;
=======
  /**
   * Check if the given metadata object contains at least one plate
   * with at least one well that links to an image.
   *
   * @param meta metadata object
   * @return true if a valid plate exists, false otherwise
   */
  private boolean hasValidPlate(IMetadata meta) {
    List<String> images = new ArrayList<String>();
    for (int i=0; i<meta.getImageCount(); i++) {
      images.add(meta.getImageID(i));
    }
    for (int p=0; p<meta.getPlateCount(); p++) {
      for (int w=0; w<meta.getWellCount(p); w++) {
        for (int ws=0; ws<meta.getWellSampleCount(p, w); ws++) {
          if (images.contains(meta.getWellSampleImageRef(p, w, ws))) {
            return true;
          }
        }
      }
      LOGGER.warn("Encountered invalid plate #{}", p);
    }
    return false;
  }

  private int calculateResolutions(int width, int height) {
    int resolutions = 1;
    while (width > minSize || height > minSize) {
      resolutions++;
      width /= PYRAMID_SCALE;
      height /= PYRAMID_SCALE;
    }
    return resolutions;
>>>>>>> d8a543f3
  }

  private static Slf4JStopWatch stopWatch() {
    return new Slf4JStopWatch(LOGGER, Slf4JStopWatch.DEBUG_LEVEL);
  }

  /**
   * Perform file conversion as specified by command line arguments.
   * @param args command line arguments
   */
  public static void main(String[] args) {
    CommandLine.call(new Converter(), args);
  }

}<|MERGE_RESOLUTION|>--- conflicted
+++ resolved
@@ -1783,7 +1783,6 @@
     }
   }
 
-<<<<<<< HEAD
   private Map<String, Object> getArrayAttributes() {
     Map<String, Object> attrs = new HashMap<String, Object>();
     if (dimensionOrder != null) {
@@ -1792,7 +1791,8 @@
       attrs.put("_ARRAY_DIMENSIONS", axes);
     }
     return attrs;
-=======
+  }
+
   /**
    * Check if the given metadata object contains at least one plate
    * with at least one well that links to an image.
@@ -1826,7 +1826,6 @@
       height /= PYRAMID_SCALE;
     }
     return resolutions;
->>>>>>> d8a543f3
   }
 
   private static Slf4JStopWatch stopWatch() {
