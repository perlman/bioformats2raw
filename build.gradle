--- conflicted
+++ resolved
@@ -37,13 +37,8 @@
 
 dependencies {
     implementation 'net.java.dev.jna:jna:5.10.0'
-<<<<<<< HEAD
-    implementation 'ome:formats-gpl:7.0.0'
+    implementation 'ome:formats-gpl:7.0.1'
     implementation 'info.picocli:picocli:4.7.5'
-=======
-    implementation 'ome:formats-gpl:7.0.1'
-    implementation 'info.picocli:picocli:4.6.1'
->>>>>>> e5a2a2ec
     implementation 'com.univocity:univocity-parsers:2.8.4'
     implementation 'dev.zarr:jzarr:0.4.2'
     // implementation 'org.carlspring.cloud.aws:s3fs-nio:1.0-SNAPSHOT'
